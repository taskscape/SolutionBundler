﻿using System.Text;
using System.Xml.Linq;

namespace SolutionBundler;

internal static class Program
{
    private static async Task Main(string[] args)
    {
        if (args.Length < 1)
        {
            Console.WriteLine("Usage: SolutionProcessor <path-to-solution-file> [output-file]");
            Console.WriteLine("If output-file is not specified, output.md will be used in the current directory");
            return;
        }

        string solutionPath = args[0];
        string outputPath = args.Length > 1 ? args[1] : "output.md";

        if (!File.Exists(solutionPath))
        {
            Console.WriteLine($"Error: Solution file not found at {solutionPath}");
            return;
        }

        try
        {
            Console.WriteLine($"Processing solution: {solutionPath}");
            SolutionProcessor processor = new SolutionProcessor(solutionPath);
            await processor.ProcessSolutionAsync(outputPath);
            Console.WriteLine($"Processing complete. Output written to: {outputPath}");
        }
        catch (Exception ex)
        {
            Console.WriteLine($"Error processing solution: {ex.Message}");
            Console.WriteLine(ex.StackTrace);
        }
    }
}

public class SolutionProcessor
{
    private readonly string _solutionPath;
    private readonly string _solutionDirectory;
    private readonly Dictionary<string, string> _processedFiles = new();
    private readonly HashSet<string> _projectExtensions = new(StringComparer.OrdinalIgnoreCase)
    {
<<<<<<< HEAD
        ".csproj", ".vbproj", ".fsproj", ".sqlproj", ".dbproj", ".ccproj", ".vcxproj"
    };
    private readonly HashSet<string> _textFileExtensions = new(StringComparer.OrdinalIgnoreCase)
    {
        ".cs", ".vb", ".fs", ".sql", ".xml", ".json", ".md", ".txt", ".config", ".settings", ".cpp",
        ".h", ".hpp", ".xaml", ".cshtml", ".html", ".css", ".js", ".ts", ".razor", ".resx", ".yml", 
        ".yaml", ".gitignore", ".editorconfig", ".props", ".targets", ".manifest", ".asax", ".ashx",
        ".aspx", ".sln", ".csproj", ".vbproj", ".fsproj", ".sqlproj", ".dbproj", ".ccproj", ".vcxproj"
    };

    private readonly HashSet<string> _binaryFileExtensions = new(StringComparer.OrdinalIgnoreCase)
    {
        ".png", ".jpg", ".jpeg", ".gif", ".bmp", ".ico", ".tiff", ".webp", ".svg",
        ".dll", ".exe", ".pdb", ".zip", ".tar", ".gz", ".7z", ".rar",
        ".pdf", ".doc", ".docx", ".xls", ".xlsx", ".ppt", ".pptx",
        ".mp3", ".mp4", ".wav", ".avi", ".mov", ".wmv", ".flv"
    };
    private readonly HashSet<string> _excludedDirectories = new(StringComparer.OrdinalIgnoreCase)
    {
        "bin", "obj", "node_modules", ".vs", ".git", "packages", "x64", "x86"
    };

    public SolutionProcessor(string solutionPath)
    {
        _solutionPath = Path.GetFullPath(solutionPath);
        _solutionDirectory = Path.GetDirectoryName(_solutionPath) ?? string.Empty;
    }

=======
        ".csproj", ".vbproj", ".fsproj", ".sqlproj", ".dbproj", ".ccproj"
    };
    private readonly HashSet<string> _textFileExtensions = new(StringComparer.OrdinalIgnoreCase)
    {
        ".cs", ".vb", ".fs", ".sql", ".xml", ".json", ".md", ".txt", ".config", ".settings",
        ".xaml", ".cshtml", ".html", ".css", ".js", ".ts", ".razor", ".resx", ".yml", ".yaml",
        ".gitignore", ".editorconfig", ".props", ".targets", ".manifest", ".asax", ".ashx",
        ".aspx", ".sln", ".csproj", ".vbproj", ".fsproj", ".sqlproj", ".dbproj", ".ccproj"
    };
        
    private readonly HashSet<string> _binaryFileExtensions = new(StringComparer.OrdinalIgnoreCase)
    {
        ".png", ".jpg", ".jpeg", ".gif", ".bmp", ".ico", ".tiff", ".webp", ".svg",
        ".dll", ".exe", ".pdb", ".zip", ".tar", ".gz", ".7z", ".rar",
        ".pdf", ".doc", ".docx", ".xls", ".xlsx", ".ppt", ".pptx",
        ".mp3", ".mp4", ".wav", ".avi", ".mov", ".wmv", ".flv"
    };
    private readonly HashSet<string> _excludedDirectories = new(StringComparer.OrdinalIgnoreCase)
    {
        "bin", "obj", "node_modules", ".vs", ".git", "packages"
    };

    public SolutionProcessor(string solutionPath)
    {
        _solutionPath = Path.GetFullPath(solutionPath);
        _solutionDirectory = Path.GetDirectoryName(_solutionPath) ?? string.Empty;
    }

>>>>>>> a52cfba5
    public async Task ProcessSolutionAsync(string outputPath)
    {
        _processedFiles.Clear();
            
        // First process the solution file itself
        await ProcessFileAsync(_solutionPath);
            
        // Get all project files from the solution
        List<string> projectFiles = ParseSolutionForProjects(_solutionPath);
        Console.WriteLine($"Found {projectFiles.Count} project(s) in solution");

        // Process each project file
        foreach (string projectFile in projectFiles)
        {
            _processedFiles.Add(":SPACER-" + projectFile, projectFile);

            string fullPath = Path.GetFullPath(Path.Combine(_solutionDirectory, projectFile));
            if (File.Exists(fullPath))
            {
                await ProcessProjectAsync(fullPath);
            }
            else
            {
                Console.WriteLine($"Warning: Project file not found at {fullPath}");
            }
        }

        // Write all processed content to the output file
        await WriteOutputAsync(outputPath);
    }

    private List<string> ParseSolutionForProjects(string solutionPath)
    {
        List<string> projectPaths = [];
        string[] solutionLines = File.ReadAllLines(solutionPath);

        foreach (string line in solutionLines)
        {
            // Project entry format in .sln file:
            // Project("{GUID}") = "ProjectName", "RelativePath\To\Project.csproj", "{ProjectGUID}"
            if (!line.StartsWith("Project(")) continue;
            string[] parts = line.Split([','], StringSplitOptions.RemoveEmptyEntries);
            if (parts.Length < 2) continue;
            string projectPathPart = parts[1].Trim();
                        
            // Remove quotes around the path
            if (projectPathPart.StartsWith('"') && projectPathPart.EndsWith('"'))
            {
                projectPathPart = projectPathPart.Substring(1, projectPathPart.Length - 2);
            }
                        
            // Only add if it has a recognized project extension
            if (_projectExtensions.Contains(Path.GetExtension(projectPathPart)))
            {
                projectPaths.Add(projectPathPart);
            }
        }

        return projectPaths;
    }

    private async Task ProcessProjectAsync(string projectPath)
    {
        Console.WriteLine($"Processing project: {projectPath}");
    
        await ProcessFileAsync(projectPath);
    
        string projectDir = Path.GetDirectoryName(projectPath) ?? string.Empty;
        List<string> includedFiles = ParseProjectForFiles(projectPath);
    
        foreach (string file in includedFiles)
        {
            string fullPath = Path.GetFullPath(Path.Combine(projectDir, file));
            if (!File.Exists(fullPath)) continue;
            string ext = Path.GetExtension(fullPath).ToLower();
            if (_textFileExtensions.Contains(ext))
            {
                await ProcessFileAsync(fullPath);
            }
            else if (_binaryFileExtensions.Contains(ext))
            {
                ProcessBinaryFile(fullPath);
            }
        }
    
        await ProcessDirectoryAsync(projectDir);
    }
<<<<<<< HEAD

    private static List<string> ParseProjectForFiles(string projectPath)
    {
        List<string> includedFiles = [];

        try
        {
            XDocument projectXml = XDocument.Load(projectPath);
            XNamespace msbuild = projectXml.Root.GetDefaultNamespace();

            List<XElement> itemGroups = projectXml.Root.Elements(msbuild + "ItemGroup").ToList();

            foreach (List<string?> items in itemGroups.Select(itemGroup => itemGroup.Elements()
                         .Where(e => e.Attribute("Include") != null)
                         .Select(e => e.Attribute("Include")?.Value)
                         .Where(v => !string.IsNullOrEmpty(v))
                         .ToList()))
            {
                includedFiles.AddRange(items.Select(i => i.Replace('\\', Path.DirectorySeparatorChar)));
=======

    private static List<string> ParseProjectForFiles(string projectPath)
    {
        List<string> includedFiles = [];
            
        try
        {
            XDocument projectXml = XDocument.Load(projectPath);
            XNamespace? xmlns = projectXml.Root?.GetDefaultNamespace();

            // Look for Include attributes on common item nodes
            List<XElement>? itemGroups = projectXml.Root?.Elements()
                .Where(e => e.Name.LocalName == "ItemGroup")
                .ToList();

            if (itemGroups != null)
            {
                foreach (List<string?> items in itemGroups.Select(itemGroup => itemGroup.Elements()
                             .Where(e => e.Attribute("Include") != null)
                             .Select(e => e.Attribute("Include")?.Value)
                             .Where(v => !string.IsNullOrEmpty(v))
                             .ToList()))
                {
                    includedFiles.AddRange(items.Where(i => i != null).Select(i => i.Replace('\\', Path.DirectorySeparatorChar)));
                }
>>>>>>> a52cfba5
            }
        }
        catch (Exception ex)
        {
            Console.WriteLine($"Warning: Error parsing project file {projectPath}: {ex.Message}");
        }
<<<<<<< HEAD

=======
            
>>>>>>> a52cfba5
        return includedFiles;
    }

    private async Task ProcessDirectoryAsync(string directoryPath)
    {
        try
        {
            foreach (string dir in Directory.GetDirectories(directoryPath))
            {
                // Skip excluded directories
                if (_excludedDirectories.Contains(Path.GetFileName(dir)))
                {
                    continue;
                }
                    
                await ProcessDirectoryAsync(dir);
            }
                
            foreach (string file in Directory.GetFiles(directoryPath))
            {
                string ext = Path.GetExtension(file).ToLower();
                    
                if (_textFileExtensions.Contains(ext))
                {
                    await ProcessFileAsync(file);
                }
                else if (_binaryFileExtensions.Contains(ext))
                {
                    // Process binary file metadata without reading content
                    ProcessBinaryFile(file);
                }
            }
        }
        catch (Exception ex)
        {
            Console.WriteLine($"Warning: Error processing directory {directoryPath}: {ex.Message}");
        }
    }

    private async Task ProcessFileAsync(string filePath)
    {
           
        string normalizedPath = Path.GetFullPath(filePath).ToLower();

        // Skip if it's a designer file
        if (normalizedPath.Contains(".designer.cs"))
        {
            return;
        }
<<<<<<< HEAD
            
        // Skip if it's a resource file
        if (normalizedPath.Contains(".resx") || normalizedPath.Contains("locale_"))
=======
            
        // Skip if it's a resource file
        if (normalizedPath.Contains(".resx") || normalizedPath.Contains("locale_"))
        {
            return;
        }
            
        // Skip if it's a test file
        if (normalizedPath.Contains("test"))
>>>>>>> a52cfba5
        {
            return;
        }

        // Skip if it's a log file
        if (normalizedPath.Contains("logs\\") || normalizedPath.Contains(".log") || normalizedPath.Contains(".log.txt"))
        {
            return;
        }

        // Skip if it's a bundle file
<<<<<<< HEAD
        if (normalizedPath.Contains(".bundle.") || normalizedPath.EndsWith(".min.js") || normalizedPath.EndsWith(".min.css"))
=======
        if (normalizedPath.Contains("bundle") || normalizedPath.Contains(".min"))
>>>>>>> a52cfba5
        {
            return;
        }

        // Skip if it's a library file
<<<<<<< HEAD
        if (normalizedPath.Contains("jquery") || normalizedPath.Contains("bootstrap") || normalizedPath.Contains("signalr.js") || normalizedPath.Contains("charts.js") || normalizedPath.Contains("quill.js") || normalizedPath.Contains("aspxscriptintellisense") || normalizedPath.Contains("microsoftajax") || normalizedPath.Contains("microsoftmvcajax") || normalizedPath.Contains("microsoftmvcvalidation") || normalizedPath.Contains("explorercanvas.js") || normalizedPath.Contains("guiders.js") || normalizedPath.Contains("moment.js") || normalizedPath.Contains("dhtmlxgantt"))
=======
        if (normalizedPath.Contains("jquery") || normalizedPath.Contains("bootstrap") || normalizedPath.Contains("signalr.js") || normalizedPath.Contains("charts.js") || normalizedPath.Contains("quill.js") || normalizedPath.Contains("aspxscriptintellisense") || normalizedPath.Contains("microsoftajax") || normalizedPath.Contains("microsoftmvcajax") || normalizedPath.Contains("microsoftmvcvalidation") || normalizedPath.Contains("explorercanvas.js") || normalizedPath.Contains("guiders.js") || normalizedPath.Contains("moment.js") ||normalizedPath.Contains("dhtmlxgantt") )
>>>>>>> a52cfba5
        {
            return;
        }
            
        // Skip if it's a stylesheet file
        if (normalizedPath.Contains(".css"))
        {
            return;
        }

        // Skip if it's a licence file
        if (normalizedPath.Contains("licence") || normalizedPath.Contains("license"))
        {
            return;
        }

            
        // Skip if we already processed this file
        if (_processedFiles.ContainsKey(normalizedPath))
        {
            return;
        }
            
        try
        {
            string content = await File.ReadAllTextAsync(normalizedPath);
                
            // Record this file as processed
            string relativePath = Path.GetRelativePath(_solutionDirectory, normalizedPath);
            _processedFiles[normalizedPath] = content;
                
            Console.WriteLine($"Processed: {relativePath}");
<<<<<<< HEAD
        }
        catch (Exception ex)
        {
            Console.WriteLine($"Warning: Error reading file {filePath}: {ex.Message}");
        }
=======
        }
        catch (Exception ex)
        {
            Console.WriteLine($"Warning: Error reading file {filePath}: {ex.Message}");
        }
>>>>>>> a52cfba5
    }
        
    private void ProcessBinaryFile(string filePath)
    {
        // Skip if we already processed this file
        string normalizedPath = Path.GetFullPath(filePath);
        if (_processedFiles.ContainsKey(normalizedPath))
        {
            return;
        }
            
        try
        {
            // Get file info
            FileInfo fileInfo = new FileInfo(normalizedPath);
            string relativePath = Path.GetRelativePath(_solutionDirectory, normalizedPath);
                
            // Create a metadata entry instead of file content
            string metadataContent = $"[Binary File: {Path.GetFileName(normalizedPath)}]\n" +
                                     $"Size: {FormatFileSize(fileInfo.Length)}\n" +
                                     $"Last Modified: {fileInfo.LastWriteTime}\n" +
                                     $"Type: {Path.GetExtension(normalizedPath).TrimStart('.')} file";
                                        
            _processedFiles[normalizedPath] = metadataContent;
                
            Console.WriteLine($"Processed binary: {relativePath} ({FormatFileSize(fileInfo.Length)})");
        }
        catch (Exception ex)
        {
            Console.WriteLine($"Warning: Error processing binary file {filePath}: {ex.Message}");
        }
    }
    
    private async Task WriteOutputAsync(string outputPath)
    {
        Console.WriteLine($"Writing {_processedFiles.Count} files to output...");

        await using var writer = new StreamWriter(outputPath, false, Encoding.UTF8);

        // Markdown metadata
        await writer.WriteLineAsync("# Solution Bundle");
        await writer.WriteLineAsync();
        await writer.WriteLineAsync($"- **Generated on:** {DateTime.UtcNow:yyyy-MM-dd HH:mm:ss} UTC");
        await writer.WriteLineAsync($"- **Solution:** `{Path.GetFileName(_solutionPath)}`");
        await writer.WriteLineAsync($"- **Total Files:** {_processedFiles.Count}");
        await writer.WriteLineAsync();
        await writer.WriteLineAsync("---");
        await writer.WriteLineAsync();

        // Files section
        await writer.WriteLineAsync("## Files");
        await writer.WriteLineAsync();

        foreach (KeyValuePair<string, string> file in _processedFiles)
        {
            string relativePath;
            //Process the first element differently
            if (file.Key == _processedFiles.First().Key)
            {
                relativePath = Path.GetRelativePath(_solutionDirectory, file.Key);
                await writer.WriteLineAsync($"- [`{relativePath}`](#{ToMarkdownAnchor(relativePath)})");
                continue;
            }
            //Process the spacers
            if(file.Key.Contains(":SPACER-"))
            {
                await writer.WriteLineAsync($"");
                await writer.WriteLineAsync($"- {file.Key.Replace(":SPACER-", "").ToUpper()}");
                continue;
            }
            relativePath = Path.GetRelativePath(_solutionDirectory, file.Key);
            await writer.WriteLineAsync($"\t- [`{relativePath}`](#{ToMarkdownAnchor(relativePath)})");
        }

        await writer.WriteLineAsync();
        await writer.WriteLineAsync("---");
        await writer.WriteLineAsync();

        // Write file contents
        foreach (KeyValuePair<string, string> file in _processedFiles)
        {
            string relativePath = Path.GetRelativePath(_solutionDirectory, file.Key);
            string extension = Path.GetExtension(file.Key);

            await writer.WriteLineAsync($"### {relativePath}");
            await writer.WriteLineAsync();

            string language = extension.TrimStart('.').ToLower() switch
            {
                "cs" => "csharp",
                "vb" => "vb",
                "fs" => "fsharp",
                "js" => "javascript",
                "ts" => "typescript",
                "json" => "json",
<<<<<<< HEAD
                "xml" or "csproj" or "vcxproj" or "vbproj" or "fsproj" or "sqlproj" or "dbproj" or "ccproj" 
                    or "config" or "settings" or "xaml" or "resx" or "props" or "targets" or "manifest" => "xml",
=======
                "xml" => "xml",
>>>>>>> a52cfba5
                "md" => "markdown",
                "html" or "cshtml" or "aspx" or "razor" => "html",
                "css" => "css",
                "sql" => "sql",
                "yml" or "yaml" => "yaml",
<<<<<<< HEAD
                "cpp" or "cc" or "cxx" or "h" or "hpp" or "hh" or "hxx" => "cpp",
=======
>>>>>>> a52cfba5
                _ => ""
            };

            await writer.WriteLineAsync(!string.IsNullOrEmpty(language) ? $"```{language}" : "```");
            await writer.WriteLineAsync(file.Value);
            await writer.WriteLineAsync("```");
            await writer.WriteLineAsync();
        }
    }
    
    private static string FormatFileSize(long bytes)
    {
        string[] sizes = ["B", "KB", "MB", "GB", "TB"];
        double len = bytes;
        int order = 0;
            
        while (len >= 1024 && order < sizes.Length - 1)
        {
            order++;
            len /= 1024;
        }
            
        return $"{len:0.##} {sizes[order]}";
    }
    
<<<<<<< HEAD
=======

>>>>>>> a52cfba5
    // Helper to generate a Markdown-friendly anchor name
    private static string ToMarkdownAnchor(string text)
    {
        string anchor = text.ToLower()
            .Replace(" ", "-")
            .Replace(".", "")
            .Replace("/", "")
            .Replace("\\", "")
            .Replace("`", "")
            .Replace("#", "");
        return anchor;
    }
}<|MERGE_RESOLUTION|>--- conflicted
+++ resolved
@@ -1,4 +1,4 @@
-﻿using System.Text;
+using System.Text;
 using System.Xml.Linq;
 
 namespace SolutionBundler;
@@ -45,7 +45,6 @@
     private readonly Dictionary<string, string> _processedFiles = new();
     private readonly HashSet<string> _projectExtensions = new(StringComparer.OrdinalIgnoreCase)
     {
-<<<<<<< HEAD
         ".csproj", ".vbproj", ".fsproj", ".sqlproj", ".dbproj", ".ccproj", ".vcxproj"
     };
     private readonly HashSet<string> _textFileExtensions = new(StringComparer.OrdinalIgnoreCase)
@@ -74,36 +73,6 @@
         _solutionDirectory = Path.GetDirectoryName(_solutionPath) ?? string.Empty;
     }
 
-=======
-        ".csproj", ".vbproj", ".fsproj", ".sqlproj", ".dbproj", ".ccproj"
-    };
-    private readonly HashSet<string> _textFileExtensions = new(StringComparer.OrdinalIgnoreCase)
-    {
-        ".cs", ".vb", ".fs", ".sql", ".xml", ".json", ".md", ".txt", ".config", ".settings",
-        ".xaml", ".cshtml", ".html", ".css", ".js", ".ts", ".razor", ".resx", ".yml", ".yaml",
-        ".gitignore", ".editorconfig", ".props", ".targets", ".manifest", ".asax", ".ashx",
-        ".aspx", ".sln", ".csproj", ".vbproj", ".fsproj", ".sqlproj", ".dbproj", ".ccproj"
-    };
-        
-    private readonly HashSet<string> _binaryFileExtensions = new(StringComparer.OrdinalIgnoreCase)
-    {
-        ".png", ".jpg", ".jpeg", ".gif", ".bmp", ".ico", ".tiff", ".webp", ".svg",
-        ".dll", ".exe", ".pdb", ".zip", ".tar", ".gz", ".7z", ".rar",
-        ".pdf", ".doc", ".docx", ".xls", ".xlsx", ".ppt", ".pptx",
-        ".mp3", ".mp4", ".wav", ".avi", ".mov", ".wmv", ".flv"
-    };
-    private readonly HashSet<string> _excludedDirectories = new(StringComparer.OrdinalIgnoreCase)
-    {
-        "bin", "obj", "node_modules", ".vs", ".git", "packages"
-    };
-
-    public SolutionProcessor(string solutionPath)
-    {
-        _solutionPath = Path.GetFullPath(solutionPath);
-        _solutionDirectory = Path.GetDirectoryName(_solutionPath) ?? string.Empty;
-    }
-
->>>>>>> a52cfba5
     public async Task ProcessSolutionAsync(string outputPath)
     {
         _processedFiles.Clear();
@@ -191,7 +160,6 @@
     
         await ProcessDirectoryAsync(projectDir);
     }
-<<<<<<< HEAD
 
     private static List<string> ParseProjectForFiles(string projectPath)
     {
@@ -211,44 +179,13 @@
                          .ToList()))
             {
                 includedFiles.AddRange(items.Select(i => i.Replace('\\', Path.DirectorySeparatorChar)));
-=======
-
-    private static List<string> ParseProjectForFiles(string projectPath)
-    {
-        List<string> includedFiles = [];
-            
-        try
-        {
-            XDocument projectXml = XDocument.Load(projectPath);
-            XNamespace? xmlns = projectXml.Root?.GetDefaultNamespace();
-
-            // Look for Include attributes on common item nodes
-            List<XElement>? itemGroups = projectXml.Root?.Elements()
-                .Where(e => e.Name.LocalName == "ItemGroup")
-                .ToList();
-
-            if (itemGroups != null)
-            {
-                foreach (List<string?> items in itemGroups.Select(itemGroup => itemGroup.Elements()
-                             .Where(e => e.Attribute("Include") != null)
-                             .Select(e => e.Attribute("Include")?.Value)
-                             .Where(v => !string.IsNullOrEmpty(v))
-                             .ToList()))
-                {
-                    includedFiles.AddRange(items.Where(i => i != null).Select(i => i.Replace('\\', Path.DirectorySeparatorChar)));
-                }
->>>>>>> a52cfba5
             }
         }
         catch (Exception ex)
         {
             Console.WriteLine($"Warning: Error parsing project file {projectPath}: {ex.Message}");
         }
-<<<<<<< HEAD
-
-=======
-            
->>>>>>> a52cfba5
+
         return includedFiles;
     }
 
@@ -298,21 +235,9 @@
         {
             return;
         }
-<<<<<<< HEAD
             
         // Skip if it's a resource file
         if (normalizedPath.Contains(".resx") || normalizedPath.Contains("locale_"))
-=======
-            
-        // Skip if it's a resource file
-        if (normalizedPath.Contains(".resx") || normalizedPath.Contains("locale_"))
-        {
-            return;
-        }
-            
-        // Skip if it's a test file
-        if (normalizedPath.Contains("test"))
->>>>>>> a52cfba5
         {
             return;
         }
@@ -324,21 +249,13 @@
         }
 
         // Skip if it's a bundle file
-<<<<<<< HEAD
         if (normalizedPath.Contains(".bundle.") || normalizedPath.EndsWith(".min.js") || normalizedPath.EndsWith(".min.css"))
-=======
-        if (normalizedPath.Contains("bundle") || normalizedPath.Contains(".min"))
->>>>>>> a52cfba5
         {
             return;
         }
 
         // Skip if it's a library file
-<<<<<<< HEAD
         if (normalizedPath.Contains("jquery") || normalizedPath.Contains("bootstrap") || normalizedPath.Contains("signalr.js") || normalizedPath.Contains("charts.js") || normalizedPath.Contains("quill.js") || normalizedPath.Contains("aspxscriptintellisense") || normalizedPath.Contains("microsoftajax") || normalizedPath.Contains("microsoftmvcajax") || normalizedPath.Contains("microsoftmvcvalidation") || normalizedPath.Contains("explorercanvas.js") || normalizedPath.Contains("guiders.js") || normalizedPath.Contains("moment.js") || normalizedPath.Contains("dhtmlxgantt"))
-=======
-        if (normalizedPath.Contains("jquery") || normalizedPath.Contains("bootstrap") || normalizedPath.Contains("signalr.js") || normalizedPath.Contains("charts.js") || normalizedPath.Contains("quill.js") || normalizedPath.Contains("aspxscriptintellisense") || normalizedPath.Contains("microsoftajax") || normalizedPath.Contains("microsoftmvcajax") || normalizedPath.Contains("microsoftmvcvalidation") || normalizedPath.Contains("explorercanvas.js") || normalizedPath.Contains("guiders.js") || normalizedPath.Contains("moment.js") ||normalizedPath.Contains("dhtmlxgantt") )
->>>>>>> a52cfba5
         {
             return;
         }
@@ -371,19 +288,11 @@
             _processedFiles[normalizedPath] = content;
                 
             Console.WriteLine($"Processed: {relativePath}");
-<<<<<<< HEAD
         }
         catch (Exception ex)
         {
             Console.WriteLine($"Warning: Error reading file {filePath}: {ex.Message}");
         }
-=======
-        }
-        catch (Exception ex)
-        {
-            Console.WriteLine($"Warning: Error reading file {filePath}: {ex.Message}");
-        }
->>>>>>> a52cfba5
     }
         
     private void ProcessBinaryFile(string filePath)
@@ -479,21 +388,14 @@
                 "js" => "javascript",
                 "ts" => "typescript",
                 "json" => "json",
-<<<<<<< HEAD
                 "xml" or "csproj" or "vcxproj" or "vbproj" or "fsproj" or "sqlproj" or "dbproj" or "ccproj" 
                     or "config" or "settings" or "xaml" or "resx" or "props" or "targets" or "manifest" => "xml",
-=======
-                "xml" => "xml",
->>>>>>> a52cfba5
                 "md" => "markdown",
                 "html" or "cshtml" or "aspx" or "razor" => "html",
                 "css" => "css",
                 "sql" => "sql",
                 "yml" or "yaml" => "yaml",
-<<<<<<< HEAD
                 "cpp" or "cc" or "cxx" or "h" or "hpp" or "hh" or "hxx" => "cpp",
-=======
->>>>>>> a52cfba5
                 _ => ""
             };
 
@@ -519,10 +421,6 @@
         return $"{len:0.##} {sizes[order]}";
     }
     
-<<<<<<< HEAD
-=======
-
->>>>>>> a52cfba5
     // Helper to generate a Markdown-friendly anchor name
     private static string ToMarkdownAnchor(string text)
     {
